--- conflicted
+++ resolved
@@ -61,15 +61,11 @@
     Helper,
 }
 
-<<<<<<< HEAD
-impl<F: FieldElement> ParameterizedDecode<ShareDecodingParameter> for Share<F> {
+impl<F: FieldElement, const L: usize> ParameterizedDecode<ShareDecodingParameter<L>>
+    for Share<F, L>
+{
     fn decode_with_param(
-        decoding_parameter: &ShareDecodingParameter,
-=======
-impl<F: FieldElement, const L: usize> Decode<ShareDecodingParameter<L>> for Share<F, L> {
-    fn decode(
         decoding_parameter: &ShareDecodingParameter<L>,
->>>>>>> c5ab5769
         bytes: &mut Cursor<&[u8]>,
     ) -> Result<Self, CodecError> {
         match decoding_parameter {
@@ -80,15 +76,9 @@
                 }
                 Ok(Self::Leader(data))
             }
-<<<<<<< HEAD
-            ShareDecodingParameter::Helper(suite) => {
-                let key = Key::decode_with_param(suite, bytes)?;
-                Ok(Self::Helper(key))
-=======
             ShareDecodingParameter::Helper => {
-                let seed = Seed::decode(&(), bytes)?;
+                let seed = Seed::decode(bytes)?;
                 Ok(Self::Helper(seed))
->>>>>>> c5ab5769
             }
         }
     }
