// SPDX-License-Identifier: MPL-2.0

//! A [`Type`] for summing vectors of fixed point numbers where the
//! [L2 norm](https://en.wikipedia.org/wiki/Norm_(mathematics)#Euclidean_norm)
//! of each vector is bounded by `1`.
//!
//! In the following a high level overview over the inner workings of this type
//! is given and implementation details are discussed. It is not necessary for
//! using the type, but it should be helpful when trying to understand the
//! implementation.
//!
//! ### Overview
//!
//! Clients submit a vector of numbers whose values semantically lie in `[-1,1)`,
//! together with a norm in the range `[0,1)`. The validation circuit checks that
//! the norm of the vector is equal to the submitted norm, while the encoding
//! guarantees that the submitted norm lies in the correct range.
//!
//! ### Different number encodings
//!
//! Let `n` denote the number of bits of the chosen fixed-point type.
//! Numbers occur in 5 different representations:
//! 1. Clients have a vector whose entries are fixed point numbers. Only those
//!    fixed point types are supported where the numbers lie in the range
//!    `[-1,1)`.
//! 2. Because norm computation happens in the validation circuit, it is done
//!    on entries encoded as field elements. That is, the same vector entries
//!    are now represented by integers in the range `[0,2^n)`, where `-1` is
//!    represented by `0` and `+1` by `2^n`.
//! 3. Because the field is not necessarily exactly of size `2^n`, but might be
//!    larger, it is not enough to encode a vector entry as in (2.) and submit
//!    it to the aggregator. Instead, in order to make sure that all submitted
//!    values are in the correct range, they are bit-encoded. (This is the same
//!    as what happens in the [`Sum`](crate::flp::types::Sum) type.)
//!    This means that instead of sending a field element in the range `[0,2^n)`,
//!    we send `n` field elements representing the bit encoding. The validation
//!    circuit can verify that all submitted "bits" are indeed either `0` or `1`.
//! 4. The computed and submitted norms are treated similar to the vector
//!    entries, but they have a different number of bits, namely `2n-2`.
//! 5. As the aggregation result is a pointwise sum of the client vectors,
//!    the numbers no longer (semantically) lie in the range `[-1,1)`, and cannot
//!    be represented by the same fixed point type as the input. Instead the
//!    decoding happens directly into a vector of floats.
//!
//! ### Fixed point encoding
//!
//! Submissions consist of encoded fixed-point numbers in `[-1,1)` represented as
//! field elements in `[0,2^n)`, where n is the number of bits the fixed-point
//! representation has. Encoding and decoding is handled by the associated functions
//! of the [`CompatibleFloat`] trait. Semantically, the following function describes
//! how a fixed-point value `x` in range `[-1,1)` is converted to a field integer:
//! ```text
//! enc : [-1,1) -> [0,2^n)
//! enc(x) = 2^(n-1) * x + 2^(n-1)
//! ```
//! The inverse is:
//! ```text
//! dec : [0,2^n) -> [-1,1)
//! dec(y) = (y - 2^(n-1)) * 2^(1-n)
//! ```
//! Note that these functions only make sense when interpreting all occuring
//! numbers as real numbers. Since our signed fixed-point numbers are encoded as
//! two's complement integers, the computation that happens in
//! [`CompatibleFloat::to_field_integer`] is actually simpler.
//!
//! ### Norm computation
//!
//! The L2 norm of a vector xs of numbers in `[-1,1)` is given by:
//! ```text
//! norm(xs) = sqrt(sum_{x in xs} x^2)
//! ```
//! Instead of computing the norm, we make two simplifications:
//! 1. We ignore the square root, which means that we are actually computing
//!    the square of the norm.
//! 2. We want our norm computation result to be integral and in the range `[0, 2^(2n-2))`,
//!    so we can represent it in our field integers. We achieve this by multiplying with `2^(2n-2)`.
//! This means that what is actually computed in this type is the following:
//! ```text
//! our_norm(xs) = 2^(2n-2) * norm(xs)^2
//! ```
//!
//! Explained more visually, `our_norm()` is a composition of three functions:
//!
//! ```text
//!                    map of dec()                    norm()          "mult with 2^(2n-2)"
//!   vector of [0,2^n)    ->       vector of [-1,1)    ->       [0,1)         ->           [0,2^(2n-2))
//!                                         ^                      ^
//!                                         |                      |
//!                     fractions with denom of 2^(n-1)     fractions with denom of 2^(2n-2)
//! ```
//! (Note that the ranges on the LHS and RHS of `"mult with 2^(2n-2)"` are stated
//! here for vectors with a norm less than `1`.)
//!
//! Given a vector `ys` of numbers in the field integer encoding (in `[0,2^n)`),
//! this gives the following equation:
//! ```text
//! our_norm_on_encoded(ys) = our_norm([dec(y) for y in ys])
//!                         = 2^(2n-2) * sum_{y in ys} ((y - 2^(n-1)) * 2^(1-n))^2
//!                         = 2^(2n-2)
//!                           * sum_{y in ys} y^2 - 2*y*2^(n-1) + (2^(n-1))^2
//!                           * 2^(1-n)^2
//!                         = sum_{y in ys} y^2 - (2^n)*y + 2^(2n-2)
//! ```
//!
//! Let `d` denote the number of the vector entries. The maximal value the result
//! of `our_norm_on_encoded()` can take occurs in the case where all entries are
//! `2^n-1`, in which case `d * 2^(2n-2)` is an upper bound to the result. The
//! finite field used for encoding must be at least as large as this.
//! For validating that the norm of the submitted vector lies in the correct
//! range, consider the following:
//!  - The result of `norm(xs)` should be in `[0,1)`.
//!  - Thus, the result of `our_norm(xs)` should be in `[0,2^(2n-2))`.
//!  - The result of `our_norm_on_encoded(ys)` should be in `[0,2^(2n-2))`.
//! This means that the valid norms are exactly those representable with `2n-2`
//! bits.
//!
//! ### Differences in the computation because of distribution
//!
//! In `decode_result()`, what is decoded are not the submitted entries of a
//! single client, but the sum of the the entries of all clients. We have to
//! take this into account, and cannot directly use the `dec()` function from
//! above. Instead we use:
//! ```text
//! dec'(y) = y * 2^(1-n) - c
//! ```
//! Here, `c` is the number of clients.
//!
//! ### Naming in the implementation
//!
//! The following names are used:
//!  - `self.bits_per_entry` is `n`
//!  - `self.entries`        is `d`
//!  - `self.bits_for_norm`  is `2n-2`
//!
//! ### Submission layout
//!
//! The client submissions contain a share of their vector and the norm
//! they claim it has.
//! The submission is a vector of field elements laid out as follows:
//! ```text
//! |---- bits_per_entry * entries ----|---- bits_for_norm ----|
//!  ^                                  ^
//!  \- the input vector entries        |
//!                                     \- the encoded norm
//! ```
//!
//! ### Value `1`
//!
//! We actually do not allow the submitted norm or vector entries to be
//! exactly `1`, but rather require them to be strictly less. Supporting `1` would
//! entail a more fiddly encoding and is not necessary for our usecase.
//! The largest representable vector entry can be computed by `dec(2^n-1)`.
//! For example, it is `0.999969482421875` for `n = 16`.

pub mod compatible_float;
pub mod noise;

use crate::field::{FieldElement, FieldElementExt};
use crate::flp::gadgets::{BlindPolyEval, ParallelSumGadget, PolyEval};
use crate::flp::types::fixedpoint_l2::compatible_float::CompatibleFloat;
use crate::flp::types::fixedpoint_l2::noise::sample_discrete_gaussian;
//use crate::flp::types::fixedpoint_l2::noise::sample_discrete_gaussian;
use crate::flp::{FlpError, Gadget, Type};
use crate::polynomial::poly_range_check;
use fixed::traits::Fixed;

use std::{convert::TryFrom, convert::TryInto, fmt::Debug, marker::PhantomData};

pub type NoiseParameterType = (u64, u64);
pub const noise_parameter_no_noise: NoiseParameterType = (0, 1);

/// The fixed point vector sum data type. Each measurement is a vector of fixed point numbers of
/// type `T`, and the aggregate result is the float vector of the sum of the measurements.
///
/// The validity circuit verifies that the L2 norm of each measurement is bounded by 1.
///
/// The [*fixed* crate](https://crates.io/crates/fixed) is used for fixed point numbers, in
/// particular, exactly the following types are supported:
/// `FixedI16<U15>`, `FixedI32<U31>` and `FixedI64<U63>`.
///
/// Depending on the size of the vector that needs to be transmitted, a corresponding field type has
/// to be chosen for `F`. For a `n`-bit fixed point type and a `d`-dimensional vector, the field
/// modulus needs to be larger than `d * 2^(2n-2)` so there are no overflows during norm validity
/// computation.
#[derive(Clone, Debug, PartialEq, Eq)]
pub struct FixedPointBoundedL2VecSum<
    T: Fixed,
    F: FieldElement,
    SPoly: ParallelSumGadget<F, PolyEval<F>> + Clone,
    SBlindPoly: ParallelSumGadget<F, BlindPolyEval<F>> + Clone,
> {
    bits_per_entry: usize,
    fi_bits_per_entry: F::Integer,
    entries: usize,
    bits_for_norm: usize,
    range_01_checker: Vec<F>,
    norm_summand_poly: Vec<F>,
    phantom: PhantomData<(T, SPoly, SBlindPoly)>,

    // range/position constants
    range_norm_begin: usize,
    range_norm_end: usize,

    // configuration of parallel sum gadgets
    gadget0_calls: usize,
    gadget0_chunk_len: usize,
    gadget1_calls: usize,
    gadget1_chunk_len: usize,

    // configuration of dp noise
    noise_parameter: NoiseParameterType,
}

impl<T, F, SPoly, SBlindPoly> FixedPointBoundedL2VecSum<T, F, SPoly, SBlindPoly>
where
    T: Fixed,
    F: FieldElement,
    SPoly: ParallelSumGadget<F, PolyEval<F>> + Clone,
    SBlindPoly: ParallelSumGadget<F, BlindPolyEval<F>> + Clone,
    u128: TryFrom<F::Integer>,
{
    /// Return a new [`FixedPointBoundedL2VecSum`] type parameter. Each value of this type is a
    /// fixed point vector with `entries` entries.
    pub fn new(entries: usize, noise_parameter: NoiseParameterType) -> Result<Self, FlpError> {
        // (0) initialize constants
        let fi_one = F::Integer::from(F::one());
        let fi_two = fi_one + fi_one;

        // (I) Check that the fixed type `F` is compatible.
        //
        // We only support fixed types that encode values in [-1,1].
        // These have a single integer bit.
        if <T as Fixed>::INT_NBITS != 1 {
            return Err(FlpError::Encode(format!(
                "Expected fixed point type with one integer bit, but got {}.",
                <T as Fixed>::INT_NBITS,
            )));
        }

        // Compute number of bits of an entry, and check that an entry fits
        // into the field.
        let bits_per_entry: usize = (<T as Fixed>::INT_NBITS + <T as Fixed>::FRAC_NBITS)
            .try_into()
            .map_err(|_| FlpError::Encode("Could not convert u32 into usize.".to_string()))?;
        if !F::valid_integer_bitlength(bits_per_entry) {
            return Err(FlpError::Encode(format!(
                "fixed point type bit length ({}) too large for field modulus",
                bits_per_entry,
            )));
        }
        let fi_bits_per_entry: F::Integer = F::valid_integer_try_from(bits_per_entry)
            .map_err(|_| FlpError::Encode("Could not create FieldInteger from usize even though size check was successful".to_string()))?;

        // (II) Check that the field is large enough for the norm.
        //
        // Valid norms encoded as field integers lie in [0,2^(2*bits - 2)).
        let bits_for_norm = 2 * bits_per_entry - 2;
        if !F::valid_integer_bitlength(bits_for_norm) {
            return Err(FlpError::Encode(format!(
                "maximal norm bit length ({}) too large for field modulus",
                bits_for_norm,
            )));
        }

        // In order to compare the actual norm of the vector with the claimed
        // norm, the field needs to be able to represent all numbers that can
        // occur during the computation of the norm of any submitted vector,
        // even if its norm is not bounded by 1. Because of our encoding, an
        // upper bound to that value is `entries * 2^(2*bits - 2)` (see docs of
        // compute_norm_of_entries for details). It has to fit into the field.
        let err = Err(FlpError::Encode(format!(
            "number of entries ({}) not compatible with field size",
            entries,
        )));

        if let Some(val) = (entries as u128).checked_mul(1 << bits_for_norm) {
            if let Ok(modulus) = u128::try_from(F::modulus()) {
                if val >= modulus {
                    return err;
                }
            } else {
                return err;
            }
        } else {
            return err;
        }

        // Construct the polynomial that computes a part of the norm for a
        // single vector entry.
        //
        // the linear part is 2^n,
        // the constant part is 2^(2n-2),
        // the polynomial is:
        //   p(y) = 2^(2n-2) + -(2^n) * y + 1 * y^2
        let linear_part = fi_one << fi_bits_per_entry;
        let constant_part = fi_one << (fi_bits_per_entry + fi_bits_per_entry - fi_two);
        let norm_summand_poly = vec![F::from(constant_part), -F::from(linear_part), F::one()];

        // Compute chunk length and number of calls for parallel sum gadgets.
        let len0 = bits_per_entry * entries + bits_for_norm;
        let gadget0_chunk_len = std::cmp::max(1, (len0 as f64).sqrt() as usize);
        let gadget0_calls = (len0 + gadget0_chunk_len - 1) / gadget0_chunk_len;

        let len1 = entries;
        let gadget1_chunk_len = std::cmp::max(1, (len1 as f64).sqrt() as usize);
        let gadget1_calls = (len1 + gadget1_chunk_len - 1) / gadget1_chunk_len;

        Ok(Self {
            bits_per_entry,
            fi_bits_per_entry,
            entries,
            bits_for_norm,
            range_01_checker: poly_range_check(0, 2),
            norm_summand_poly,
            phantom: PhantomData,

            // range constants
            range_norm_begin: entries * bits_per_entry,
            range_norm_end: entries * bits_per_entry + bits_for_norm,

            // configuration of parallel sum gadgets
            gadget0_calls,
            gadget0_chunk_len,
            gadget1_calls,
            gadget1_chunk_len,

            // configuration of dp noise
            noise_parameter,
        })
    }
}

impl<T, F, SPoly, SBlindPoly> Type for FixedPointBoundedL2VecSum<T, F, SPoly, SBlindPoly>
where
    T: Fixed + CompatibleFloat<F>,
    F: FieldElement,
    SPoly: ParallelSumGadget<F, PolyEval<F>> + Eq + Clone + 'static,
    SBlindPoly: ParallelSumGadget<F, BlindPolyEval<F>> + Eq + Clone + 'static,
    F::Integer: TryFrom<u128>,
{
    const ID: u32 = 0xFFFF0000;
    type Measurement = Vec<T>;
    type AggregateResult = Vec<f64>;
    type Field = F;

    fn encode_measurement(&self, fp_entries: &Vec<T>) -> Result<Vec<F>, FlpError> {
        // Convert the fixed-point encoded input values to field integers. We do
        // this once here because we need them for encoding but also for
        // computing the norm.
        let integer_entries = fp_entries.iter().map(|x| x.to_field_integer());

        // (I) Vector entries.
        // Encode the integer entries bitwise, and write them into the `encoded`
        // vector.
        let mut encoded: Vec<F> =
            vec![F::zero(); self.bits_per_entry * self.entries + self.bits_for_norm];
        for (l, entry) in integer_entries.clone().enumerate() {
            F::fill_with_bitvector_representation(
                &entry,
                &mut encoded[l * self.bits_per_entry..(l + 1) * self.bits_per_entry],
            )?;
        }

        // (II) Vector norm.
        // Compute the norm of the input vector.
        let field_entries = integer_entries.map(|x| F::from(x));
        let norm = compute_norm_of_entries(field_entries, self.fi_bits_per_entry)?;
        let norm_int = <F as FieldElement>::Integer::from(norm);

        // Write the norm into the `entries` vector.
        F::fill_with_bitvector_representation(
            &norm_int,
            &mut encoded[self.range_norm_begin..self.range_norm_end],
        )?;

        Ok(encoded)
    }

    fn decode_result(&self, data: &[F], num_measurements: usize) -> Result<Vec<f64>, FlpError> {
        if data.len() != self.entries {
            return Err(FlpError::Decode("unexpected input length".into()));
        }
        let num_measurements = match u128::try_from(num_measurements) {
            Ok(m) => m,
            Err(_) => {
                return Err(FlpError::Decode(
                    "number of clients is too large to fit into u128".into(),
                ))
            }
        };
        let mut res = Vec::with_capacity(data.len());
        for d in data {
            let decoded = <T as CompatibleFloat<F>>::to_float(*d, num_measurements);
            res.push(decoded);
        }
        Ok(res)
    }

    fn gadget(&self) -> Vec<Box<dyn Gadget<F>>> {
        // This gadget checks that a field element is zero or one.
        // It is called for all the "bits" of the encoded entries
        // and of the encoded norm.
        let gadget0 = SBlindPoly::new(
            BlindPolyEval::new(self.range_01_checker.clone(), self.gadget0_calls),
            self.gadget0_chunk_len,
        );

        // This gadget computes the square of a field element.
        // It is called on each entry during norm computation.
        let gadget1 = SPoly::new(
            PolyEval::new(self.norm_summand_poly.clone(), self.gadget1_calls),
            self.gadget1_chunk_len,
        );

        vec![Box::new(gadget0), Box::new(gadget1)]
    }

    fn valid(
        &self,
        g: &mut Vec<Box<dyn Gadget<F>>>,
        input: &[F],
        joint_rand: &[F],
        num_shares: usize,
    ) -> Result<F, FlpError> {
        self.valid_call_check(input, joint_rand)?;

        let f_num_shares = F::from(F::valid_integer_try_from::<usize>(num_shares)?);
        let constant_part_multiplier = F::one() / f_num_shares;

        // Ensure that all submitted field elements are either 0 or 1.
        // This is done for:
        //  (I) all vector entries (each of them encoded in `self.bits_per_entry`
        //     field elements)
        //  (II) the submitted norm (encoded in `self.bits_for_norm` field
        //    elements)
        //
        // Since all input vector entry (field-)bits, as well as the norm bits,
        // are contiguous, we do the check directly for all bits from 0 to
        // entries*bits_per_entry + bits_for_norm.
        //
        // In order to keep the proof size down, this is done using the
        // `ParallelSum` gadget. For a similar application see the `CountVec`
        // type.
        let range_check = {
            let mut outp = F::zero();
            let mut r = joint_rand[0];
            let mut padded_chunk = vec![F::zero(); 2 * self.gadget0_chunk_len];

            for chunk in input[..self.range_norm_end].chunks(self.gadget0_chunk_len) {
                let d = chunk.len();
                // We use the BlindPolyEval gadget, so the chunk needs to have
                // the i-th input at position 2*i and it's random factor at po-
                // sition 2*i+1.
                for i in 0..self.gadget0_chunk_len {
                    if i < d {
                        padded_chunk[2 * i] = chunk[i];
                    } else {
                        // If the chunk is smaller than the padded_chunk length,
                        // copy the last element into all remaining slots.
                        padded_chunk[2 * i] = chunk[d - 1];
                    }
                    padded_chunk[2 * i + 1] = r * constant_part_multiplier;
                    r *= joint_rand[0];
                }

                outp += g[0].call(&padded_chunk)?;
            }

            outp
        };

        // Compute the norm of the entries and ensure that it is the same as the
        // submitted norm. There are exactly enough bits such that a submitted
        // norm is always a valid norm (semantically in the range [0,1]). By
        // comparing submitted with actual, we make sure the actual norm is
        // valid.
        //
        // The function to compute here (see explanatory comment at the top) is
        //   norm(ys) = sum_{y in ys} y^2 - (2^n)*y + 2^(2n-2)
        //
        // This is done by the `ParallelSum` gadget `g[1]`, which evaluates the
        // inner polynomial on each (decoded) vector entry, and then sums the
        // results. Note that the gadget is not called on the whole vector at
        // once, but sequentially on chunks of size `self.gadget1_chunk_len` of
        // it. The results of these calls are accumulated in the `outp` variable.
        //
        // decode the bit-encoded entries into elements in the range [0,2^n):
        let decoded_entries: Result<Vec<_>, _> = input[0..self.entries * self.bits_per_entry]
            .chunks(self.bits_per_entry)
            .map(F::decode_from_bitvector_representation)
            .collect();

        // run parallel sum gadget on the decoded entries
        let computed_norm = {
            let mut outp = F::zero();

            // Chunks which are too short need to be extended with a share of the
            // encoded zero value, that is: 1/num_shares * (2^(n-1))
            let fi_one = F::Integer::from(F::one());
            let zero_enc = F::from(fi_one << (self.fi_bits_per_entry - fi_one));
            let zero_enc_share = zero_enc * constant_part_multiplier;

            for chunk in decoded_entries?.chunks(self.gadget1_chunk_len) {
                let d = chunk.len();
                if d == self.gadget1_chunk_len {
                    outp += g[1].call(chunk)?;
                } else {
                    // If the chunk is smaller than the chunk length, extend
                    // chunk with zeros.
                    let mut padded_chunk: Vec<_> = chunk.to_owned();
                    padded_chunk.resize(self.gadget1_chunk_len, zero_enc_share);
                    outp += g[1].call(&padded_chunk)?;
                }
            }

            outp
        };

        // The submitted norm is also decoded from its bit-encoding, and
        // compared with the computed norm.
        let submitted_norm_enc = &input[self.range_norm_begin..self.range_norm_end];
        let submitted_norm = F::decode_from_bitvector_representation(submitted_norm_enc)?;

        let norm_check = computed_norm - submitted_norm;

        // Finally, we require both checks to be successful by computing a
        // random linear combination of them.
        let out = joint_rand[1] * range_check + (joint_rand[1] * joint_rand[1]) * norm_check;
        Ok(out)
    }

    fn truncate(&self, input: Vec<F>) -> Result<Vec<Self::Field>, FlpError> {
        self.truncate_call_check(&input)?;

        let mut decoded_vector = vec![];

        for i_entry in 0..self.entries {
            let start = i_entry * self.bits_per_entry;
            let end = (i_entry + 1) * self.bits_per_entry;

            let decoded = F::decode_from_bitvector_representation(&input[start..end])?;
            decoded_vector.push(decoded);
        }
        Ok(decoded_vector)
    }

    fn add_noise(&self, aggregate_share: &mut Vec<F>) -> Result<(), FlpError> {

<<<<<<< HEAD
        let get_noise = || -> Result<F::Integer, FlpError> {
            let noise: i64 = 0;
            // sample_discrete_gaussian(self.noise_parameter.0, self.noise_parameter.1)
            //     .map_err(|e| FlpError::Noise(e.to_string()))?;

            println!("noise: {noise}");

            let pos_noise: u64 = noise.abs_diff(0);

            println!("pos_noise: {pos_noise}");

            let usize_pos_noise: usize = pos_noise.try_into().unwrap();

            println!("usize_pos_noise: {usize_pos_noise}");

            // compute the field integer corresponding to the i64 value
            // we need to be careful because the negative i64 values
            // are actually "positive" values in the unsigned F::Integer type.
            let fi_pos_noise: F::Integer = F::valid_integer_try_from(usize_pos_noise)?;
            let f_pos_noise: F = F::from(fi_pos_noise);
            let f_noise: F = if noise < 0 {
                f_pos_noise.neg()
            } else {
                f_pos_noise
            };
            let fi_noise: F::Integer = F::Integer::from(f_noise);
=======
        // The noise generation function, giving us a single random field integer.
        let get_noise = || -> Result<F::Integer, FlpError>  {
            let noise1 : i64 = sample_discrete_gaussian(self.noise_parameter.0,self.noise_parameter.1)
                          .map_err(|e| FlpError::Noise(e.to_string()))?;

            // TODO!!!!
            let noise : i128 = 0;

            // Compute the field integer corresponding to the i128 value.
            //
            // For this we compute the absolute value of the noise,
            // put it into the field, and then invert that field value
            // if the original noise has been negative.
            //
            // We do this because the negative values in `F` are actually
            // encoded by positive, "wrapped-around" values in `F::Integer`.
            let pos_noise : u128 = noise.abs_diff(0);
            let fi_pos_noise : F::Integer = F::valid_integer_try_from::<u128>(pos_noise)?;
            let f_pos_noise : F = F::from(fi_pos_noise);
            let f_noise : F = if noise < 0 {f_pos_noise.neg()} else {f_pos_noise};
            let fi_noise : F::Integer = F::Integer::from(f_noise);
>>>>>>> 7b7ffc56

            Ok(fi_noise)
        };

<<<<<<< HEAD
        let mut noise_vector: Vec<F> = vec![F::zero(); self.entries];

        for i in 0..self.entries {
            noise_vector[i] = get_noise()?.into();
            // let start = i * self.bits_per_entry;
            // let end   = (i + 1) * self.bits_per_entry;
            // let noise = get_noise()?;
            // F::fill_with_bitvector_representation(&noise, &mut noise_vector[start..end])?;
=======
        // Generate noise for, and apply to each entry of the aggregate share.
        for &mut mut entry in aggregate_share {
            entry += get_noise()?.into();
>>>>>>> 7b7ffc56
        }

<<<<<<< HEAD
        let res: Vec<F> = aggregate_share
            .into_iter()
            .zip(noise_vector)
            .map(|(a, b)| a + b)
            .collect();

        println!("result vector is: {res:?}");
        Ok(res)
=======
        Ok(())
>>>>>>> 7b7ffc56
    }

    fn input_len(&self) -> usize {
        self.bits_per_entry * self.entries + self.bits_for_norm
    }

    fn proof_len(&self) -> usize {
        // computed via
        // `gadget.arity() + gadget.degree()
        //   * ((1 + gadget.calls()).next_power_of_two() - 1) + 1;`
        let proof_gadget_0 = (self.gadget0_chunk_len * 2)
            + 3 * ((1 + self.gadget0_calls).next_power_of_two() - 1)
            + 1;
        let proof_gadget_1 =
            (self.gadget1_chunk_len) + 2 * ((1 + self.gadget1_calls).next_power_of_two() - 1) + 1;

        proof_gadget_0 + proof_gadget_1
    }

    fn verifier_len(&self) -> usize {
        self.gadget0_chunk_len * 2 + self.gadget1_chunk_len + 3
    }

    fn output_len(&self) -> usize {
        self.entries
    }

    fn joint_rand_len(&self) -> usize {
        2
    }

    fn prove_rand_len(&self) -> usize {
        self.gadget0_chunk_len * 2 + self.gadget1_chunk_len
    }

    fn query_rand_len(&self) -> usize {
        2
    }
}

/// Compute the square of the L2 norm of a vector of fixed-point numbers encoded as field elements.
///
/// * `entries` - Iterator over the vector entries.
/// * `bits_per_entry` - Number of bits one entry has.
fn compute_norm_of_entries<F, Fs>(entries: Fs, fi_bits_per_entry: F::Integer) -> Result<F, FlpError>
where
    F: FieldElement,
    Fs: IntoIterator<Item = F>,
{
    let fi_one = F::Integer::from(F::one());
    let fi_two = fi_one + fi_one;

    // The value that is computed here is:
    //    sum_{y in entries} 2^(2n-2) + -(2^n) * y + 1 * y^2
    //
    // Check out the norm computation bit in the explanatory comment block for
    // more information.
    //
    // Initialize `norm_accumulator`.
    let mut norm_accumulator = F::zero();

    // constants
    let linear_part = fi_one << fi_bits_per_entry; // = 2^(2n-2)
    let constant_part = fi_one << (fi_bits_per_entry + fi_bits_per_entry - fi_two); // = 2^n

    // Add term for a given `entry` to `norm_accumulator`.
    for entry in entries.into_iter() {
        let summand = entry * entry + F::from(constant_part) - F::from(linear_part) * (entry);
        norm_accumulator += summand;
    }
    Ok(norm_accumulator)
}

#[cfg(test)]
mod tests {
    use super::*;
    use crate::field::{random_vector, Field128};
    use crate::flp::gadgets::ParallelSum;
    use crate::flp::types::test_utils::{flp_validity_test, ValidityTestCase};
    use fixed::types::extra::{U127, U14, U63};
    use fixed::{FixedI128, FixedI16, FixedI64};
    use fixed_macro::fixed;

    #[test]
    fn test_bounded_fpvec_sum_parallel() {
        let fp16_4_inv = fixed!(0.25: I1F15);
        let fp16_8_inv = fixed!(0.125: I1F15);
        let fp16_16_inv = fixed!(0.0625: I1F15);

        let fp16_vec = vec![fp16_4_inv, fp16_8_inv, fp16_16_inv];

        // the encoded vector has the following entries:
        // enc(0.25) =  2^(n-1) * 0.25 + 2^(n-1)     = 40960
        // enc(0.125) =  2^(n-1) * 0.125 + 2^(n-1)   = 36864
        // enc(0.0625) =  2^(n-1) * 0.0625 + 2^(n-1) = 34816
        test_fixed(fp16_vec, vec![40960, 36864, 34816]);

        let fp32_4_inv = fixed!(0.25: I1F31);
        let fp32_8_inv = fixed!(0.125: I1F31);
        let fp32_16_inv = fixed!(0.0625: I1F31);

        let fp32_vec = vec![fp32_4_inv, fp32_8_inv, fp32_16_inv];
        // computed as above but with n=32
        test_fixed(fp32_vec, vec![2684354560, 2415919104, 2281701376]);

        let fp64_4_inv = fixed!(0.25: I1F63);
        let fp64_8_inv = fixed!(0.125: I1F63);
        let fp64_16_inv = fixed!(0.0625: I1F63);

        let fp64_vec = vec![fp64_4_inv, fp64_8_inv, fp64_16_inv];
        // computed as above but with n=64
        test_fixed(
            fp64_vec,
            vec![
                11529215046068469760,
                10376293541461622784,
                9799832789158199296,
            ],
        );

        fn test_fixed<F: Fixed>(fp_vec: Vec<F>, enc_vec: Vec<u128>)
        where
            F: CompatibleFloat<Field128>,
        {
            let n: usize = (F::INT_NBITS + F::FRAC_NBITS).try_into().unwrap();

            type Ps = ParallelSum<Field128, PolyEval<Field128>>;
            type Psb = ParallelSum<Field128, BlindPolyEval<Field128>>;

            let vsum: FixedPointBoundedL2VecSum<F, Field128, Ps, Psb> =
                FixedPointBoundedL2VecSum::new(3, (0, 0)).unwrap();
            let one = Field128::one();
            // Round trip
            assert_eq!(
                vsum.decode_result(
                    &vsum
                        .truncate(vsum.encode_measurement(&fp_vec).unwrap())
                        .unwrap(),
                    1
                )
                .unwrap(),
                vec!(0.25, 0.125, 0.0625)
            );

            // encoded norm does not match computed norm
            let mut input: Vec<Field128> = vsum.encode_measurement(&fp_vec).unwrap();
            assert_eq!(input[0], Field128::zero());
            input[0] = one; // it was zero
            flp_validity_test(
                &vsum,
                &input,
                &ValidityTestCase::<Field128> {
                    expect_valid: false,
                    expected_output: Some(vec![
                        Field128::from(enc_vec[0] + 1), // = enc(0.25) + 2^0
                        Field128::from(enc_vec[1]),
                        Field128::from(enc_vec[2]),
                    ]),
                    num_shares: 3,
                },
            )
            .unwrap();

            // encoding contains entries that are not zero or one
            let mut input2: Vec<Field128> = vsum.encode_measurement(&fp_vec).unwrap();
            input2[0] = one + one;
            flp_validity_test(
                &vsum,
                &input2,
                &ValidityTestCase::<Field128> {
                    expect_valid: false,
                    expected_output: Some(vec![
                        Field128::from(enc_vec[0] + 2), // = enc(0.25) + 2*2^0
                        Field128::from(enc_vec[1]),
                        Field128::from(enc_vec[2]),
                    ]),
                    num_shares: 3,
                },
            )
            .unwrap();

            // norm is too big
            // 2^n - 1, the field element encoded by the all-1 vector
            let one_enc = Field128::from(((2_u128) << (n - 1)) - 1);
            flp_validity_test(
                &vsum,
                &vec![one; 3 * n + 2 * n - 2], // all vector entries and the norm are all-1-vectors
                &ValidityTestCase::<Field128> {
                    expect_valid: false,
                    expected_output: Some(vec![one_enc; 3]),
                    num_shares: 3,
                },
            )
            .unwrap();

            // invalid submission length, should be 3n + (2*n - 2) for a
            // 3-element n-bit vector. 3*n bits for 3 entries, (2*n-2) for norm.
            let joint_rand = random_vector(vsum.joint_rand_len()).unwrap();
            vsum.valid(
                &mut vsum.gadget(),
                &vec![one; 3 * n + 2 * n - 1],
                &joint_rand,
                1,
            )
            .unwrap_err();

            // test that the zero vector has correct norm, where zero is encoded as:
            // enc(0) = 2^(n-1) * 0 + 2^(n-1)
            let zero_enc = Field128::from((2_u128) << (n - 2));
            {
                let entries = vec![zero_enc; 3];
                let norm = compute_norm_of_entries(entries, vsum.fi_bits_per_entry).unwrap();
                let expected_norm = Field128::from(0);
                assert_eq!(norm, expected_norm);
            }

            // ensure that no overflow occurs with largest possible norm
            {
                // the largest possible entries (2^n-1)
                let entries = vec![one_enc; 3];
                let norm = compute_norm_of_entries(entries, vsum.fi_bits_per_entry).unwrap();
                let expected_norm = Field128::from(3 * (1 + (1 << (2 * n - 2)) - (1 << n)));
                // = 3 * ((2^n-1)^2 - (2^n-1)*2^16 + 2^(2*n-2))
                assert_eq!(norm, expected_norm);

                // the smallest possible entries (0)
                let entries = vec![Field128::from(0), Field128::from(0), Field128::from(0)];
                let norm = compute_norm_of_entries(entries, vsum.fi_bits_per_entry).unwrap();
                let expected_norm = Field128::from(3 * (1 << (2 * n - 2)));
                // = 3 * (0^2 - 0*2^n + 2^(2*n-2))
                assert_eq!(norm, expected_norm);
            }
        }

        // invalid initialization
        // fixed point too large
        <FixedPointBoundedL2VecSum<
            FixedI128<U127>,
            Field128,
            ParallelSum<Field128, PolyEval<Field128>>,
            ParallelSum<Field128, BlindPolyEval<Field128>>,
        >>::new(3, (0, 0))
        .unwrap_err();
        // vector too large
        <FixedPointBoundedL2VecSum<
            FixedI64<U63>,
            Field128,
            ParallelSum<Field128, PolyEval<Field128>>,
            ParallelSum<Field128, BlindPolyEval<Field128>>,
        >>::new(30000000000, (0, 0))
        .unwrap_err();
        // fixed point type has more than one int bit
        <FixedPointBoundedL2VecSum<
            FixedI16<U14>,
            Field128,
            ParallelSum<Field128, PolyEval<Field128>>,
            ParallelSum<Field128, BlindPolyEval<Field128>>,
        >>::new(3, (0, 0))
        .unwrap_err();
    }
}<|MERGE_RESOLUTION|>--- conflicted
+++ resolved
@@ -546,38 +546,10 @@
 
     fn add_noise(&self, aggregate_share: &mut Vec<F>) -> Result<(), FlpError> {
 
-<<<<<<< HEAD
         let get_noise = || -> Result<F::Integer, FlpError> {
             let noise: i64 = 0;
             // sample_discrete_gaussian(self.noise_parameter.0, self.noise_parameter.1)
             //     .map_err(|e| FlpError::Noise(e.to_string()))?;
-
-            println!("noise: {noise}");
-
-            let pos_noise: u64 = noise.abs_diff(0);
-
-            println!("pos_noise: {pos_noise}");
-
-            let usize_pos_noise: usize = pos_noise.try_into().unwrap();
-
-            println!("usize_pos_noise: {usize_pos_noise}");
-
-            // compute the field integer corresponding to the i64 value
-            // we need to be careful because the negative i64 values
-            // are actually "positive" values in the unsigned F::Integer type.
-            let fi_pos_noise: F::Integer = F::valid_integer_try_from(usize_pos_noise)?;
-            let f_pos_noise: F = F::from(fi_pos_noise);
-            let f_noise: F = if noise < 0 {
-                f_pos_noise.neg()
-            } else {
-                f_pos_noise
-            };
-            let fi_noise: F::Integer = F::Integer::from(f_noise);
-=======
-        // The noise generation function, giving us a single random field integer.
-        let get_noise = || -> Result<F::Integer, FlpError>  {
-            let noise1 : i64 = sample_discrete_gaussian(self.noise_parameter.0,self.noise_parameter.1)
-                          .map_err(|e| FlpError::Noise(e.to_string()))?;
 
             // TODO!!!!
             let noise : i128 = 0;
@@ -595,39 +567,16 @@
             let f_pos_noise : F = F::from(fi_pos_noise);
             let f_noise : F = if noise < 0 {f_pos_noise.neg()} else {f_pos_noise};
             let fi_noise : F::Integer = F::Integer::from(f_noise);
->>>>>>> 7b7ffc56
 
             Ok(fi_noise)
         };
 
-<<<<<<< HEAD
-        let mut noise_vector: Vec<F> = vec![F::zero(); self.entries];
-
-        for i in 0..self.entries {
-            noise_vector[i] = get_noise()?.into();
-            // let start = i * self.bits_per_entry;
-            // let end   = (i + 1) * self.bits_per_entry;
-            // let noise = get_noise()?;
-            // F::fill_with_bitvector_representation(&noise, &mut noise_vector[start..end])?;
-=======
         // Generate noise for, and apply to each entry of the aggregate share.
         for &mut mut entry in aggregate_share {
             entry += get_noise()?.into();
->>>>>>> 7b7ffc56
-        }
-
-<<<<<<< HEAD
-        let res: Vec<F> = aggregate_share
-            .into_iter()
-            .zip(noise_vector)
-            .map(|(a, b)| a + b)
-            .collect();
-
-        println!("result vector is: {res:?}");
-        Ok(res)
-=======
+        }
+
         Ok(())
->>>>>>> 7b7ffc56
     }
 
     fn input_len(&self) -> usize {
