--- conflicted
+++ resolved
@@ -216,7 +216,6 @@
         //println!("loop {:?}", y);
         let y_abs: BigUint = y.abs().try_into()?;
         // prevent some overflows
-<<<<<<< HEAD
         let v = d.pow(2) * t.clone() * y_abs;
         let n2 = n.pow(2);
         let num_abs = if v >= n2 { v - n2 } else { n2 - v };
@@ -224,17 +223,6 @@
             num_abs.pow(2),
             BigUint::from(2u8) * (t.clone() * n.clone() * d.clone()).pow(2),
         )? {
-=======
-        let num_abs = if d.pow(2) * t * y_abs >= n.pow(2) {
-            d.pow(2) * t * y_abs - n.pow(2)
-        } else {
-            n.pow(2) - d.pow(2) * t * y_abs
-        };
-        let val1 = num_abs.pow(2);
-        let val2 = 2 * (t * n * d).pow(2);
-        println!("val1: {val1}, val2: {val2}");
-        if sample_bernoulli_exp(num_abs.pow(2), val2)? {
->>>>>>> 7b7ffc56
             return Ok(y);
         }
     }
@@ -283,18 +271,13 @@
 
     #[test]
     fn test_gauss() {
-<<<<<<< HEAD
         //[200, 300, 400, 2000, 10000].iter().for_each(|p| {
         [200].iter().for_each(|p| {
             let sampler = || {
                 <BigInt as TryInto<i128>>::try_into(sample_discrete_gaussian(*p, 1).unwrap())
                     .unwrap() as f64
             };
-=======
-        [200, 300, 400, 2000, 200000].iter().for_each(|p| {
-            let sampler = || sample_discrete_gaussian(*p, 1).unwrap() as f64;
->>>>>>> 7b7ffc56
-            assert!(
+assert!(
                 kolmogorov_smirnov(sampler, Normal::new(0., *p as f64).unwrap()),
                 "Empirical test of discrete Gaussian({:?}) sampler failed.",
                 p
