// SPDX-License-Identifier: MPL-2.0

//! Implementation of the Prio3 VDAF [[draft-irtf-cfrg-vdaf-01]].
//!
//! **WARNING:** Neither this code nor the cryptographic construction it implements has undergone
//! significant security analysis. Use at your own risk.
//!
//! Prio3 is based on the Prio system desigend by Dan Boneh and Henry Corrigan-Gibbs and presented
//! at NSDI 2017 [[CGB17]]. However, it incorporates a few techniques from Boneh et al., CRYPTO
//! 2019 [[BBCG+19]], that lead to substantial improvements in terms of run time and communication
//! cost.
//!
//! Prio3 is a transformation of a Fully Linear Proof (FLP) system [[draft-irtf-cfrg-vdaf-01]] into
//! a VDAF. The base type, [`Prio3`], supports a wide variety of aggregation functions, some of
//! which are instantiated here:
//!
//! - [`Prio3Aes128Count`] for aggregating a counter (*)
//! - [`Prio3Aes128CountVec`] for aggregating a vector of counters
//! - [`Prio3Aes128Sum`] for copmputing the sum of integers (*)
//! - [`Prio3Aes128Histogram`] for estimating a distribution via a histogram (*)
//!
//! Additional types can be constructed from [`Prio3`] as needed.
//!
//! (*) denotes that the type is specified in [[draft-irtf-cfrg-vdaf-01]].
//!
//! [BBCG+19]: https://ia.cr/2019/188
//! [CGB17]: https://crypto.stanford.edu/prio/
//! [draft-irtf-cfrg-vdaf-01]: https://datatracker.ietf.org/doc/draft-irtf-cfrg-vdaf/01/

use crate::codec::{CodecError, Decode, Encode, ParameterizedDecode};
use crate::field::{Field128, Field64, FieldElement};
#[cfg(feature = "multithreaded")]
use crate::flp::gadgets::ParallelSumMultithreaded;
use crate::flp::gadgets::{BlindPolyEval, ParallelSum};
use crate::flp::types::{Count, CountVec, Histogram, Sum};
use crate::flp::Type;
use crate::prng::Prng;
use crate::vdaf::prg::{Prg, PrgAes128, RandSource, Seed};
use crate::vdaf::{
    Aggregatable, AggregateShare, Aggregator, Client, Collector, OutputShare, PrepareTransition,
    Share, ShareDecodingParameter, Vdaf, VdafError,
};
use std::convert::TryFrom;
use std::fmt::Debug;
use std::io::Cursor;
use std::iter::IntoIterator;
use std::marker::PhantomData;

use crate::vdaf::dpsa::fixed_single::{FixedPointSum};
use crate::vdaf::dpsa::fixed_vector::{FixedPointVecSum};
use crate::vdaf::dpsa::fixed_vector_norm::{FixedPointL2BoundedVecSum};
use fixed::*;
use fixed::types::extra::*;

// Domain-separation tag used to bind the VDAF operations to the document version. This will be
// reved with each draft with breaking changes.
const VERS_PRIO3: &[u8] = b"vdaf-01 prio3";

/// The count type. Each measurement is an integer in `[0,2)` and the aggregate result is the sum.
pub type Prio3Aes128Count = Prio3<Count<Field64>, PrgAes128, 16>;

impl Prio3Aes128Count {
    /// Construct an instance of Prio3Aes128Count with the given number of aggregators.
    pub fn new_aes128_count(num_aggregators: u8) -> Result<Self, VdafError> {
        check_num_aggregators(num_aggregators)?;

        Ok(Prio3 {
            num_aggregators,
            typ: Count::new(),
            phantom: PhantomData,
        })
    }
}

/// The count-vector type. Each measurement is a vector of integers in `[0,2)` and the aggregate is
/// the element-wise sum.
pub type Prio3Aes128CountVec =
    Prio3<CountVec<Field128, ParallelSum<Field128, BlindPolyEval<Field128>>>, PrgAes128, 16>;

impl Prio3Aes128CountVec {
    /// Construct an instance of Prio3Aes1238CountVec with the given number of aggregators. `len`
    /// defines the length of each measurement.
    pub fn new_aes128_count_vec(num_aggregators: u8, len: usize) -> Result<Self, VdafError> {
        check_num_aggregators(num_aggregators)?;

        Ok(Prio3 {
            num_aggregators,
            typ: CountVec::new(len),
            phantom: PhantomData,
        })
    }
}

/// Like [`Prio3Aes128CountVec`] except this type uses multithreading to improve sharding and
/// preparation time. Note that the improvement is only noticeable for very large input lengths,
/// e.g., 201 and up. (Your system's mileage may vary.)
#[cfg(feature = "multithreaded")]
#[cfg_attr(docsrs, doc(cfg(feature = "multithreaded")))]
pub type Prio3Aes128CountVecMultithreaded = Prio3<
    CountVec<Field128, ParallelSumMultithreaded<Field128, BlindPolyEval<Field128>>>,
    PrgAes128,
    16,
>;

#[cfg(feature = "multithreaded")]
#[cfg_attr(docsrs, doc(cfg(feature = "multithreaded")))]
impl Prio3Aes128CountVecMultithreaded {
    /// Construct an instance of Prio3Aes1238CountVecMultithreaded with the given number of
    /// aggregators. `len` defines the length of each measurement.
    pub fn new_aes128_count_vec_multithreaded(
        num_aggregators: u8,
        len: usize,
    ) -> Result<Self, VdafError> {
        check_num_aggregators(num_aggregators)?;

        Ok(Prio3 {
            num_aggregators,
            typ: CountVec::new(len),
            phantom: PhantomData,
        })
    }
}

/// The sum type. Each measurement is an integer in `[0,2^bits)` for some `0 < bits < 64` and the
/// aggregate is the sum.
pub type Prio3Aes128Sum = Prio3<Sum<Field128>, PrgAes128, 16>;

impl Prio3Aes128Sum {
    /// Construct an instance of Prio3Aes128Sum with the given number of aggregators and required
    /// bit length. The bit length must not exceed 64.
    pub fn new_aes128_sum(num_aggregators: u8, bits: u32) -> Result<Self, VdafError> {
        check_num_aggregators(num_aggregators)?;

        if bits > 64 {
            return Err(VdafError::Uncategorized(format!(
                "bit length ({}) exceeds limit for aggregate type (64)",
                bits
            )));
        }

        Ok(Prio3 {
            num_aggregators,
            typ: Sum::new(bits as usize)?,
            phantom: PhantomData,
        })
    }
}
<<<<<<< HEAD

/// The fixed point sum type. Each measurement is 64-bit fixed point decimal with 8 fractional
/// digits and the aggregate is the sum.
pub type Prio3Aes128FixedPointSum = Prio3<FixedPointSum<FixedU64<U8>>, PrgAes128, 16>;

impl Prio3Aes128FixedPointSum {
    /// Construct an instance of this VDAF with the given suite, number of aggregators and required
    /// bit length. The bit length must not exceed 64.
    pub fn new(num_aggregators: u8) -> Result<Self, VdafError> {
        check_num_aggregators(num_aggregators)?;

        Ok(Prio3 {
            num_aggregators,
            typ: FixedPointSum::new()?,
            phantom: PhantomData,
        })
    }
}

/// The fixed point vector sum type. Each measurement is a vector of 64-bit fixed point decimals 
/// with 8 fractional digits and the aggregate is the sum.
pub type Prio3Aes128FixedPointVecSum = Prio3<FixedPointVecSum<FixedU64<U8>>, PrgAes128, 16>;

impl Prio3Aes128FixedPointVecSum {
    /// Construct an instance of this VDAF with the given suite, number of aggregators and required
    /// bit length. The bit length must not exceed 64.
    pub fn new(num_aggregators: u8, entries: usize) -> Result<Self, VdafError> {
        check_num_aggregators(num_aggregators)?;

        Ok(Prio3 {
            num_aggregators,
            typ: FixedPointVecSum::new(entries)?,
            phantom: PhantomData,
        })
    }
}


/// The fixed point vector sum type. Each measurement is a vector of 64-bit fixed point decimals 
/// with 8 fractional digits and the aggregate is the sum. The verification function ensures the
/// L2 norm of the vector is <= 1.
pub type Prio3Aes128FixedPointL2BoundedVecSum = Prio3<FixedPointL2BoundedVecSum<FixedI16<U15>,Field128>, PrgAes128, 16>;

impl Prio3Aes128FixedPointL2BoundedVecSum {
    /// Construct an instance of this VDAF with the given suite, number of aggregators and required
    /// bit length. The bit length must not exceed 64.
    pub fn new(num_aggregators: u8, entries: usize, num_clients: usize) -> Result<Self, VdafError> {
        check_num_aggregators(num_aggregators)?;

        Ok(Prio3 {
            num_aggregators,
            typ: FixedPointL2BoundedVecSum::new(entries, num_clients)?,
            phantom: PhantomData,
        })
    }
}

/// the histogram type. Each measurement is an unsigned integer and the result is a histogram
=======
/// The histogram type. Each measurement is an unsigned integer and the result is a histogram
>>>>>>> 69771d80
/// representation of the distribution. The bucket boundaries are fixed in advance.
pub type Prio3Aes128Histogram = Prio3<Histogram<Field128>, PrgAes128, 16>;

impl Prio3Aes128Histogram {
    /// Constructs an instance of Prio3Aes128Histogram with the given number of aggregators and
    /// desired histogram bucket boundaries.
    pub fn new_aes128_histogram(num_aggregators: u8, buckets: &[u64]) -> Result<Self, VdafError> {
        check_num_aggregators(num_aggregators)?;

        let buckets = buckets.iter().map(|bucket| *bucket as u128).collect();

        Ok(Prio3 {
            num_aggregators,
            typ: Histogram::<Field128>::new(buckets)?,
            phantom: PhantomData,
        })
    }
}

/// The base type for Prio3.
///
/// An instance of Prio3 is determined by:
///
/// - a [`Type`](crate::flp::Type) that defines the set of valid input measurements; and
/// - a [`Prg`](crate::vdaf::prg::Prg) for deriving vectors of field elements from seeds.
///
/// New instances can be defined by aliasing the base type. For example, [`Prio3Aes128Count`] is an
/// alias for `Prio3<Count<Field64>, PrgAes128, 16>`.
///
/// ```
/// use prio::vdaf::{
///     Aggregator, Client, Collector, PrepareTransition,
///     prio3::Prio3,
/// };
/// use rand::prelude::*;
///
/// let num_shares = 2;
/// let vdaf = Prio3::new_aes128_count(num_shares).unwrap();
///
/// let mut out_shares = vec![vec![]; num_shares.into()];
/// let mut rng = thread_rng();
/// let verify_key = rng.gen();
/// for measurement in [0, 1, 1, 1, 0] {
///     // Shard
///     let input_shares = vdaf.shard(&measurement).unwrap();
///     let mut nonce = [0; 16];
///     rng.fill(&mut nonce);
///
///     // Prepare
///     let mut prep_states = vec![];
///     let mut prep_shares = vec![];
///     for (agg_id, input_share) in input_shares.iter().enumerate() {
///         let (state, share) = vdaf.prepare_init(
///             &verify_key,
///             agg_id,
///             &(),
///             &nonce,
///             input_share
///         ).unwrap();
///         prep_states.push(state);
///         prep_shares.push(share);
///     }
///     let prep_msg = vdaf.prepare_preprocess(prep_shares).unwrap();
///
///     for (agg_id, state) in prep_states.into_iter().enumerate() {
///         let out_share = match vdaf.prepare_step(state, prep_msg.clone()).unwrap() {
///             PrepareTransition::Finish(out_share) => out_share,
///             _ => panic!("unexpected transition"),
///         };
///         out_shares[agg_id].push(out_share);
///     }
/// }
///
/// // Aggregate
/// let agg_shares = out_shares.into_iter()
///     .map(|o| vdaf.aggregate(&(), o).unwrap());
///
/// // Unshard
/// let agg_res = vdaf.unshard(&(), agg_shares).unwrap();
/// assert_eq!(agg_res, 3);
/// ```
///
/// [draft-irtf-cfrg-vdaf-01]: https://datatracker.ietf.org/doc/draft-irtf-cfrg-vdaf/01/
#[derive(Clone, Debug)]
pub struct Prio3<T, P, const L: usize>
where
    T: Type,
    P: Prg<L>,
{
    num_aggregators: u8,
    typ: T,
    phantom: PhantomData<P>,
}

impl<T, P, const L: usize> Prio3<T, P, L>
where
    T: Type,
    P: Prg<L>,
{
    /// The output length of the underlying FLP.
    pub fn output_len(&self) -> usize {
        self.typ.output_len()
    }

    /// The verifier length of the underlying FLP.
    pub fn verifier_len(&self) -> usize {
        self.typ.verifier_len()
    }

    fn shard_with_rand_source(
        &self,
        measurement: &T::Measurement,
        rand_source: RandSource,
    ) -> Result<Vec<Prio3InputShare<T::Field, L>>, VdafError> {
        let mut info = [0; VERS_PRIO3.len() + 1];
        info[..VERS_PRIO3.len()].clone_from_slice(VERS_PRIO3);

        let num_aggregators = self.num_aggregators;
        let input = self.typ.encode_measurement(measurement)?;

        // Generate the input shares and compute the joint randomness.
        let mut helper_shares = Vec::with_capacity(num_aggregators as usize - 1);
        let mut leader_input_share = input.clone();
        let mut joint_rand_seed = Seed::uninitialized();
        for agg_id in 1..num_aggregators {
            let mut helper = HelperShare::from_rand_source(rand_source)?;

            let mut deriver = P::init(helper.joint_rand_param.blind.as_ref());
            deriver.update(&[agg_id]);
            info[VERS_PRIO3.len()] = agg_id;
            let prng: Prng<T::Field, _> =
                Prng::from_seed_stream(P::seed_stream(&helper.input_share, &info));
            for (x, y) in leader_input_share
                .iter_mut()
                .zip(prng)
                .take(self.typ.input_len())
            {
                *x -= y;
                deriver.update(&y.into());
            }

            helper.joint_rand_param.seed_hint = deriver.into_seed();
            joint_rand_seed.xor_accumulate(&helper.joint_rand_param.seed_hint);

            helper_shares.push(helper);
        }

        let leader_blind = Seed::from_rand_source(rand_source)?;

        let mut deriver = P::init(leader_blind.as_ref());
        deriver.update(&[0]); // ID of the leader
        for x in leader_input_share.iter() {
            deriver.update(&(*x).into());
        }

        let mut leader_joint_rand_seed_hint = deriver.into_seed();
        joint_rand_seed.xor_accumulate(&leader_joint_rand_seed_hint);

        // Run the proof-generation algorithm.
        let prng: Prng<T::Field, _> =
            Prng::from_seed_stream(P::seed_stream(&joint_rand_seed, VERS_PRIO3));
        let joint_rand: Vec<T::Field> = prng.take(self.typ.joint_rand_len()).collect();
        let prng: Prng<T::Field, _> = Prng::from_seed_stream(P::seed_stream(
            &Seed::from_rand_source(rand_source)?,
            VERS_PRIO3,
        ));
        let prove_rand: Vec<T::Field> = prng.take(self.typ.prove_rand_len()).collect();
        let mut leader_proof_share = self.typ.prove(&input, &prove_rand, &joint_rand)?;

        // Generate the proof shares and finalize the joint randomness seed hints.
        for (j, helper) in helper_shares.iter_mut().enumerate() {
            info[VERS_PRIO3.len()] = j as u8 + 1;
            let prng: Prng<T::Field, _> =
                Prng::from_seed_stream(P::seed_stream(&helper.proof_share, &info));
            for (x, y) in leader_proof_share
                .iter_mut()
                .zip(prng)
                .take(self.typ.proof_len())
            {
                *x -= y;
            }

            helper
                .joint_rand_param
                .seed_hint
                .xor_accumulate(&joint_rand_seed);
        }

        leader_joint_rand_seed_hint.xor_accumulate(&joint_rand_seed);

        let leader_joint_rand_param = if self.typ.joint_rand_len() > 0 {
            Some(JointRandParam {
                seed_hint: leader_joint_rand_seed_hint,
                blind: leader_blind,
            })
        } else {
            None
        };

        // Prep the output messages.
        let mut out = Vec::with_capacity(num_aggregators as usize);
        out.push(Prio3InputShare {
            input_share: Share::Leader(leader_input_share),
            proof_share: Share::Leader(leader_proof_share),
            joint_rand_param: leader_joint_rand_param,
        });

        for helper in helper_shares.into_iter() {
            let helper_joint_rand_param = if self.typ.joint_rand_len() > 0 {
                Some(helper.joint_rand_param)
            } else {
                None
            };

            out.push(Prio3InputShare {
                input_share: Share::Helper(helper.input_share),
                proof_share: Share::Helper(helper.proof_share),
                joint_rand_param: helper_joint_rand_param,
            });
        }

        Ok(out)
    }

    #[cfg(test)]
    pub(crate) fn test_vec_shard(
        &self,
        measurement: &T::Measurement,
    ) -> Result<Vec<Prio3InputShare<T::Field, L>>, VdafError> {
        self.shard_with_rand_source(measurement, |buf| {
            buf.fill(1);
            Ok(())
        })
    }

    fn role_try_from(&self, agg_id: usize) -> Result<u8, VdafError> {
        if agg_id >= self.num_aggregators as usize {
            return Err(VdafError::Uncategorized("unexpected aggregator id".into()));
        }
        Ok(u8::try_from(agg_id).unwrap())
    }
}

impl<T, P, const L: usize> Vdaf for Prio3<T, P, L>
where
    T: Type,
    P: Prg<L>,
{
    type Measurement = T::Measurement;
    type AggregateResult = T::AggregateResult;
    type AggregationParam = ();
    type InputShare = Prio3InputShare<T::Field, L>;
    type OutputShare = OutputShare<T::Field>;
    type AggregateShare = AggregateShare<T::Field>;

    fn num_aggregators(&self) -> usize {
        self.num_aggregators as usize
    }
}

/// Message sent by the [`Client`](crate::vdaf::Client) to each
/// [`Aggregator`](crate::vdaf::Aggregator) during the Sharding phase.
#[derive(Clone, Debug, Eq, PartialEq)]
pub struct Prio3InputShare<F, const L: usize> {
    /// The input share.
    input_share: Share<F, L>,

    /// The proof share.
    proof_share: Share<F, L>,

    /// Parameters used by the Aggregator to compute the joint randomness. This field is optional
    /// because not every [`Type`](`crate::flp::Type`) requires joint randomness.
    joint_rand_param: Option<JointRandParam<L>>,
}

impl<F: FieldElement, const L: usize> Encode for Prio3InputShare<F, L> {
    fn encode(&self, bytes: &mut Vec<u8>) {
        if matches!(
            (&self.input_share, &self.proof_share),
            (Share::Leader(_), Share::Helper(_)) | (Share::Helper(_), Share::Leader(_))
        ) {
            panic!("tried to encode input share with ambiguous encoding")
        }

        self.input_share.encode(bytes);
        self.proof_share.encode(bytes);
        if let Some(ref param) = self.joint_rand_param {
            param.blind.encode(bytes);
            param.seed_hint.encode(bytes);
        }
    }
}

impl<'a, T, P, const L: usize> ParameterizedDecode<(&'a Prio3<T, P, L>, usize)>
    for Prio3InputShare<T::Field, L>
where
    T: Type,
    P: Prg<L>,
{
    fn decode_with_param(
        (prio3, agg_id): &(&'a Prio3<T, P, L>, usize),
        bytes: &mut Cursor<&[u8]>,
    ) -> Result<Self, CodecError> {
        let agg_id = prio3
            .role_try_from(*agg_id)
            .map_err(|e| CodecError::Other(Box::new(e)))?;
        let (input_decoder, proof_decoder) = if agg_id == 0 {
            (
                ShareDecodingParameter::Leader(prio3.typ.input_len()),
                ShareDecodingParameter::Leader(prio3.typ.proof_len()),
            )
        } else {
            (
                ShareDecodingParameter::Helper,
                ShareDecodingParameter::Helper,
            )
        };

        let input_share = Share::decode_with_param(&input_decoder, bytes)?;
        let proof_share = Share::decode_with_param(&proof_decoder, bytes)?;
        let joint_rand_param = if prio3.typ.joint_rand_len() > 0 {
            Some(JointRandParam {
                blind: Seed::decode(bytes)?,
                seed_hint: Seed::decode(bytes)?,
            })
        } else {
            None
        };

        Ok(Prio3InputShare {
            input_share,
            proof_share,
            joint_rand_param,
        })
    }
}

#[derive(Clone, Debug, Eq, PartialEq)]
/// Message broadcast by each [`Aggregator`](crate::vdaf::Aggregator) in each round of the
/// Preparation phase.
pub struct Prio3PrepareShare<F, const L: usize> {
    /// A share of the FLP verifier message. (See [`Type`](crate::flp::Type).)
    verifier: Vec<F>,

    /// A share of the joint randomness seed.
    joint_rand_seed: Option<Seed<L>>,
}

impl<F: FieldElement, const L: usize> Encode for Prio3PrepareShare<F, L> {
    fn encode(&self, bytes: &mut Vec<u8>) {
        for x in &self.verifier {
            x.encode(bytes);
        }
        if let Some(ref seed) = self.joint_rand_seed {
            seed.encode(bytes);
        }
    }
}

impl<F: FieldElement, const L: usize> ParameterizedDecode<Prio3PrepareState<F, L>>
    for Prio3PrepareShare<F, L>
{
    fn decode_with_param(
        decoding_parameter: &Prio3PrepareState<F, L>,
        bytes: &mut Cursor<&[u8]>,
    ) -> Result<Self, CodecError> {
        let mut verifier = Vec::with_capacity(decoding_parameter.verifier_len);
        for _ in 0..decoding_parameter.verifier_len {
            verifier.push(F::decode(bytes)?);
        }

        let joint_rand_seed = if decoding_parameter.joint_rand_seed.is_some() {
            Some(Seed::decode(bytes)?)
        } else {
            None
        };

        Ok(Prio3PrepareShare {
            verifier,
            joint_rand_seed,
        })
    }
}

#[derive(Clone, Debug, Eq, PartialEq)]
/// Result of combining a round of [`Prio3PrepareShare`] messages.
pub struct Prio3PrepareMessage<const L: usize> {
    /// The joint randomness seed computed by the Aggregators.
    joint_rand_seed: Option<Seed<L>>,
}

impl<const L: usize> Encode for Prio3PrepareMessage<L> {
    fn encode(&self, bytes: &mut Vec<u8>) {
        if let Some(ref seed) = self.joint_rand_seed {
            seed.encode(bytes);
        }
    }
}

impl<F: FieldElement, const L: usize> ParameterizedDecode<Prio3PrepareState<F, L>>
    for Prio3PrepareMessage<L>
{
    fn decode_with_param(
        decoding_parameter: &Prio3PrepareState<F, L>,
        bytes: &mut Cursor<&[u8]>,
    ) -> Result<Self, CodecError> {
        let joint_rand_seed = if decoding_parameter.joint_rand_seed.is_some() {
            Some(Seed::decode(bytes)?)
        } else {
            None
        };

        Ok(Prio3PrepareMessage { joint_rand_seed })
    }
}

impl<T, P, const L: usize> Client for Prio3<T, P, L>
where
    T: Type,
    P: Prg<L>,
{
    fn shard(
        &self,
        measurement: &T::Measurement,
    ) -> Result<Vec<Prio3InputShare<T::Field, L>>, VdafError> {
        self.shard_with_rand_source(measurement, getrandom::getrandom)
    }
}

/// State of each [`Aggregator`](crate::vdaf::Aggregator) during the Preparation phase.
#[derive(Clone, Debug, Eq, PartialEq)]
pub struct Prio3PrepareState<F, const L: usize> {
    input_share: Share<F, L>,
    joint_rand_seed: Option<Seed<L>>,
    agg_id: u8,
    verifier_len: usize,
}

impl<F: FieldElement, const L: usize> Encode for Prio3PrepareState<F, L> {
    /// Append the encoded form of this object to the end of `bytes`, growing the vector as needed.
    fn encode(&self, bytes: &mut Vec<u8>) {
        self.input_share.encode(bytes);
        if let Some(ref seed) = self.joint_rand_seed {
            seed.encode(bytes);
        }
    }
}

impl<'a, T, P, const L: usize> ParameterizedDecode<(&'a Prio3<T, P, L>, usize)>
    for Prio3PrepareState<T::Field, L>
where
    T: Type,
    P: Prg<L>,
{
    fn decode_with_param(
        (prio3, agg_id): &(&'a Prio3<T, P, L>, usize),
        bytes: &mut Cursor<&[u8]>,
    ) -> Result<Self, CodecError> {
        let agg_id = prio3
            .role_try_from(*agg_id)
            .map_err(|e| CodecError::Other(Box::new(e)))?;

        let share_decoder = if agg_id == 0 {
            ShareDecodingParameter::Leader(prio3.typ.input_len())
        } else {
            ShareDecodingParameter::Helper
        };
        let input_share = Share::decode_with_param(&share_decoder, bytes)?;

        let joint_rand_seed = if prio3.typ.joint_rand_len() > 0 {
            Some(Seed::decode(bytes)?)
        } else {
            None
        };

        Ok(Self {
            input_share,
            joint_rand_seed,
            agg_id,
            verifier_len: prio3.typ.verifier_len(),
        })
    }
}

impl<T, P, const L: usize> Aggregator<L> for Prio3<T, P, L>
where
    T: Type,
    P: Prg<L>,
{
    type PrepareState = Prio3PrepareState<T::Field, L>;
    type PrepareShare = Prio3PrepareShare<T::Field, L>;
    type PrepareMessage = Prio3PrepareMessage<L>;

    /// Begins the Prep process with the other aggregators. The result of this process is
    /// the aggregator's output share.
    fn prepare_init(
        &self,
        verify_key: &[u8; L],
        agg_id: usize,
        _agg_param: &(),
        nonce: &[u8],
        msg: &Prio3InputShare<T::Field, L>,
    ) -> Result<
        (
            Prio3PrepareState<T::Field, L>,
            Prio3PrepareShare<T::Field, L>,
        ),
        VdafError,
    > {
        let agg_id = self.role_try_from(agg_id)?;
        let mut info = [0; VERS_PRIO3.len() + 1];
        info[..VERS_PRIO3.len()].clone_from_slice(VERS_PRIO3);
        info[VERS_PRIO3.len()] = agg_id;

        let mut deriver = P::init(verify_key);
        deriver.update(&[255]);
        deriver.update(nonce);
        let query_rand_seed = deriver.into_seed();

        // Create a reference to the (expanded) input share.
        let expanded_input_share: Option<Vec<T::Field>> = match msg.input_share {
            Share::Leader(_) => None,
            Share::Helper(ref seed) => {
                let prng = Prng::from_seed_stream(P::seed_stream(seed, &info));
                Some(prng.take(self.typ.input_len()).collect())
            }
        };
        let input_share = match msg.input_share {
            Share::Leader(ref data) => data,
            Share::Helper(_) => expanded_input_share.as_ref().unwrap(),
        };

        // Create a reference to the (expanded) proof share.
        let expanded_proof_share: Option<Vec<T::Field>> = match msg.proof_share {
            Share::Leader(_) => None,
            Share::Helper(ref seed) => {
                let prng = Prng::from_seed_stream(P::seed_stream(seed, &info));
                Some(prng.take(self.typ.proof_len()).collect())
            }
        };
        let proof_share = match msg.proof_share {
            Share::Leader(ref data) => data,
            Share::Helper(_) => expanded_proof_share.as_ref().unwrap(),
        };

        // Compute the joint randomness.
        let (joint_rand_seed, joint_rand_seed_share, joint_rand) = if self.typ.joint_rand_len() > 0
        {
            let mut deriver = P::init(msg.joint_rand_param.as_ref().unwrap().blind.as_ref());
            deriver.update(&[agg_id]);
            for x in input_share {
                deriver.update(&(*x).into());
            }
            let joint_rand_seed_share = deriver.into_seed();

            let mut joint_rand_seed = Seed::uninitialized();
            joint_rand_seed.xor(
                &msg.joint_rand_param.as_ref().unwrap().seed_hint,
                &joint_rand_seed_share,
            );

            let prng: Prng<T::Field, _> =
                Prng::from_seed_stream(P::seed_stream(&joint_rand_seed, VERS_PRIO3));
            (
                Some(joint_rand_seed),
                Some(joint_rand_seed_share),
                prng.take(self.typ.joint_rand_len()).collect(),
            )
        } else {
            (None, None, Vec::new())
        };

        // Compute the query randomness.
        let prng: Prng<T::Field, _> =
            Prng::from_seed_stream(P::seed_stream(&query_rand_seed, VERS_PRIO3));
        let query_rand: Vec<T::Field> = prng.take(self.typ.query_rand_len()).collect();

        // Run the query-generation algorithm.
        let verifier_share = self.typ.query(
            input_share,
            proof_share,
            &query_rand,
            &joint_rand,
            self.num_aggregators as usize,
        )?;

        Ok((
            Prio3PrepareState {
                input_share: msg.input_share.clone(),
                joint_rand_seed,
                agg_id,
                verifier_len: verifier_share.len(),
            },
            Prio3PrepareShare {
                verifier: verifier_share,
                joint_rand_seed: joint_rand_seed_share,
            },
        ))
    }

    fn prepare_preprocess<M: IntoIterator<Item = Prio3PrepareShare<T::Field, L>>>(
        &self,
        inputs: M,
    ) -> Result<Prio3PrepareMessage<L>, VdafError> {
        let mut verifier = vec![T::Field::zero(); self.typ.verifier_len()];
        let mut joint_rand_seed = Seed::uninitialized();
        let mut count = 0;
        for share in inputs.into_iter() {
            count += 1;

            if share.verifier.len() != verifier.len() {
                return Err(VdafError::Uncategorized(format!(
                    "unexpected verifier share length: got {}; want {}",
                    share.verifier.len(),
                    verifier.len(),
                )));
            }

            if self.typ.joint_rand_len() > 0 {
                let joint_rand_seed_share = share.joint_rand_seed.unwrap();
                joint_rand_seed.xor_accumulate(&joint_rand_seed_share);
            }

            for (x, y) in verifier.iter_mut().zip(share.verifier) {
                *x += y;
            }
        }

        if count != self.num_aggregators {
            return Err(VdafError::Uncategorized(format!(
                "unexpected message count: got {}; want {}",
                count, self.num_aggregators,
            )));
        }

        // Check the proof verifier.
        match self.typ.decide(&verifier) {
            Ok(true) => (),
            Ok(false) => {
                return Err(VdafError::Uncategorized(
                    "proof verifier check failed".into(),
                ))
            }
            Err(err) => return Err(VdafError::from(err)),
        };

        let joint_rand_seed = if self.typ.joint_rand_len() > 0 {
            Some(joint_rand_seed)
        } else {
            None
        };

        Ok(Prio3PrepareMessage { joint_rand_seed })
    }

    fn prepare_step(
        &self,
        step: Prio3PrepareState<T::Field, L>,
        msg: Prio3PrepareMessage<L>,
    ) -> Result<PrepareTransition<Self, L>, VdafError> {
        if self.typ.joint_rand_len() > 0 {
            // Check that the joint randomness was correct.
            if step.joint_rand_seed.as_ref().unwrap() != msg.joint_rand_seed.as_ref().unwrap() {
                return Err(VdafError::Uncategorized(
                    "joint randomness mismatch".to_string(),
                ));
            }
        }

        // Compute the output share.
        let input_share = match step.input_share {
            Share::Leader(data) => data,
            Share::Helper(seed) => {
                let mut info = [0; VERS_PRIO3.len() + 1];
                info[..VERS_PRIO3.len()].clone_from_slice(VERS_PRIO3);
                info[VERS_PRIO3.len()] = step.agg_id;
                let prng = Prng::from_seed_stream(P::seed_stream(&seed, &info));
                prng.take(self.typ.input_len()).collect()
            }
        };

        let output_share = match self.typ.truncate(input_share) {
            Ok(data) => OutputShare(data),
            Err(err) => {
                return Err(VdafError::from(err));
            }
        };

        Ok(PrepareTransition::Finish(output_share))
    }

    /// Aggregates a sequence of output shares into an aggregate share.
    fn aggregate<It: IntoIterator<Item = OutputShare<T::Field>>>(
        &self,
        _agg_param: &(),
        output_shares: It,
    ) -> Result<AggregateShare<T::Field>, VdafError> {
        let mut agg_share = AggregateShare(vec![T::Field::zero(); self.typ.output_len()]);
        for output_share in output_shares.into_iter() {
            agg_share.accumulate(&output_share)?;
        }

        Ok(agg_share)
    }
}

impl<T, P, const L: usize> Collector for Prio3<T, P, L>
where
    T: Type,
    P: Prg<L>,
{
    /// Combines aggregate shares into the aggregate result.
    fn unshard<It: IntoIterator<Item = AggregateShare<T::Field>>>(
        &self,
        _agg_param: &(),
        agg_shares: It,
    ) -> Result<T::AggregateResult, VdafError> {
        let mut agg = AggregateShare(vec![T::Field::zero(); self.typ.output_len()]);
        for agg_share in agg_shares.into_iter() {
            agg.merge(&agg_share)?;
        }

        Ok(self.typ.decode_result(&agg.0)?)
    }
}

#[derive(Clone, Debug, Eq, PartialEq)]
struct JointRandParam<const L: usize> {
    /// The sum of the joint randomness seed shares sent to the other Aggregators.
    seed_hint: Seed<L>,

    /// The blinding factor, used to derive the aggregator's joint randomness seed share.
    blind: Seed<L>,
}

#[derive(Clone)]
struct HelperShare<const L: usize> {
    input_share: Seed<L>,
    proof_share: Seed<L>,
    joint_rand_param: JointRandParam<L>,
}

impl<const L: usize> HelperShare<L> {
    fn from_rand_source(rand_source: RandSource) -> Result<Self, VdafError> {
        Ok(HelperShare {
            input_share: Seed::from_rand_source(rand_source)?,
            proof_share: Seed::from_rand_source(rand_source)?,
            joint_rand_param: JointRandParam {
                seed_hint: Seed::uninitialized(),
                blind: Seed::from_rand_source(rand_source)?,
            },
        })
    }
}

fn check_num_aggregators(num_aggregators: u8) -> Result<(), VdafError> {
    if num_aggregators == 0 {
        return Err(VdafError::Uncategorized(format!(
            "at least one aggregator is required; got {}",
            num_aggregators
        )));
    } else if num_aggregators > 254 {
        return Err(VdafError::Uncategorized(format!(
            "number of aggregators must not exceed 254; got {}",
            num_aggregators
        )));
    }

    Ok(())
}

#[cfg(test)]
mod tests {
    use super::*;
    use crate::vdaf::{run_vdaf, run_vdaf_prepare};
    use assert_matches::assert_matches;
    use rand::prelude::*;

    use fixed_macro::fixed;
    use crate::field::Field96;

    #[test]
    fn test_prio3_count() {
        let prio3 = Prio3::new_aes128_count(2).unwrap();

        assert_eq!(run_vdaf(&prio3, &(), [1, 0, 0, 1, 1]).unwrap(), 3);

        let mut verify_key = [0; 16];
        thread_rng().fill(&mut verify_key[..]);
        let nonce = b"This is a good nonce.";

        let input_shares = prio3.shard(&0).unwrap();
        run_vdaf_prepare(&prio3, &verify_key, &(), nonce, input_shares).unwrap();

        let input_shares = prio3.shard(&1).unwrap();
        run_vdaf_prepare(&prio3, &verify_key, &(), nonce, input_shares).unwrap();

        test_prepare_state_serialization(&prio3, &1).unwrap();
    }

    #[test]
    fn test_prio3_sum() {
        let prio3 = Prio3::new_aes128_sum(3, 16).unwrap();

        assert_eq!(
            run_vdaf(&prio3, &(), [0, (1 << 16) - 1, 0, 1, 1]).unwrap(),
            (1 << 16) + 1
        );

        let mut verify_key = [0; 16];
        thread_rng().fill(&mut verify_key[..]);
        let nonce = b"This is a good nonce.";

        let mut input_shares = prio3.shard(&1).unwrap();
        input_shares[0].joint_rand_param.as_mut().unwrap().blind.0[0] ^= 255;
        let result = run_vdaf_prepare(&prio3, &verify_key, &(), nonce, input_shares);
        assert_matches!(result, Err(VdafError::Uncategorized(_)));

        let mut input_shares = prio3.shard(&1).unwrap();
        input_shares[0]
            .joint_rand_param
            .as_mut()
            .unwrap()
            .seed_hint
            .0[0] ^= 255;
        let result = run_vdaf_prepare(&prio3, &verify_key, &(), nonce, input_shares);
        assert_matches!(result, Err(VdafError::Uncategorized(_)));

        let mut input_shares = prio3.shard(&1).unwrap();
        assert_matches!(input_shares[0].input_share, Share::Leader(ref mut data) => {
            data[0] += Field128::one();
        });
        let result = run_vdaf_prepare(&prio3, &verify_key, &(), nonce, input_shares);
        assert_matches!(result, Err(VdafError::Uncategorized(_)));

        let mut input_shares = prio3.shard(&1).unwrap();
        assert_matches!(input_shares[0].proof_share, Share::Leader(ref mut data) => {
                data[0] += Field128::one();
        });
        let result = run_vdaf_prepare(&prio3, &verify_key, &(), nonce, input_shares);
        assert_matches!(result, Err(VdafError::Uncategorized(_)));

        test_prepare_state_serialization(&prio3, &1).unwrap();
    }

    #[test]
    fn test_prio3_histogram() {
        let prio3 = Prio3::new_aes128_histogram(2, &[0, 10, 20]).unwrap();

        assert_eq!(
            run_vdaf(&prio3, &(), [0, 10, 20, 9999]).unwrap(),
            vec![1, 1, 1, 1]
        );
        assert_eq!(run_vdaf(&prio3, &(), [0]).unwrap(), vec![1, 0, 0, 0]);
        assert_eq!(run_vdaf(&prio3, &(), [5]).unwrap(), vec![0, 1, 0, 0]);
        assert_eq!(run_vdaf(&prio3, &(), [10]).unwrap(), vec![0, 1, 0, 0]);
        assert_eq!(run_vdaf(&prio3, &(), [15]).unwrap(), vec![0, 0, 1, 0]);
        assert_eq!(run_vdaf(&prio3, &(), [20]).unwrap(), vec![0, 0, 1, 0]);
        assert_eq!(run_vdaf(&prio3, &(), [25]).unwrap(), vec![0, 0, 0, 1]);
        test_prepare_state_serialization(&prio3, &23).unwrap();
    }

    #[test]
    fn test_prio3_input_share() {
        let prio3 = Prio3::new_aes128_sum(5, 16).unwrap();
        let input_shares = prio3.shard(&1).unwrap();

        // Check that seed shares are distinct.
        for (i, x) in input_shares.iter().enumerate() {
            for (j, y) in input_shares.iter().enumerate() {
                if i != j {
                    if let (Share::Helper(left), Share::Helper(right)) =
                        (&x.input_share, &y.input_share)
                    {
                        assert_ne!(left, right);
                    }

                    if let (Share::Helper(left), Share::Helper(right)) =
                        (&x.proof_share, &y.proof_share)
                    {
                        assert_ne!(left, right);
                    }

                    assert_ne!(x.joint_rand_param, y.joint_rand_param);
                }
            }
        }
    }

    fn test_prepare_state_serialization<T, P, const L: usize>(
        prio3: &Prio3<T, P, L>,
        measurement: &T::Measurement,
    ) -> Result<(), VdafError>
    where
        T: Type,
        P: Prg<L>,
    {
        let mut verify_key = [0; L];
        thread_rng().fill(&mut verify_key[..]);
        let input_shares = prio3.shard(measurement)?;
        for (agg_id, input_share) in input_shares.iter().enumerate() {
            let (want, _msg) = prio3.prepare_init(&verify_key, agg_id, &(), &[], input_share)?;
            let got =
                Prio3PrepareState::get_decoded_with_param(&(prio3, agg_id), &want.get_encoded())
                    .expect("failed to decode prepare step");
            assert_eq!(got, want);
        }
        Ok(())
    }

    #[test]
    fn test_prio3_fp_sum() {
        let prio3 = Prio3Aes128FixedPointSum::new(16).unwrap();

        let fp_zero = fixed!(0.0: U56F8);
        let fp_one = fixed!(1.0: U56F8);
        let fp_f = fixed!(23.42: U56F8);
        let fp_list = [fp_zero, fp_f - fp_one, fp_zero, fp_f, fp_one];
        assert_eq!(
            run_vdaf(&prio3, &(), fp_list).unwrap(),
            fp_f + fp_f
        );

        let mut verify_key = [0; 16];
        thread_rng().fill(&mut verify_key[..]);
        let nonce = b"This is a good nonce.";

        let mut input_shares = prio3.shard(&fp_one).unwrap();
        input_shares[0].joint_rand_param.as_mut().unwrap().blind.0[0] ^= 255;
        let result = run_vdaf_prepare(&prio3, &verify_key, &(), nonce, input_shares);
        assert_matches!(result, Err(VdafError::Uncategorized(_)));

        let mut input_shares = prio3.shard(&fp_one).unwrap();
        input_shares[0]
            .joint_rand_param
            .as_mut()
            .unwrap()
            .seed_hint
            .0[0] ^= 255;
        let result = run_vdaf_prepare(&prio3, &verify_key, &(), nonce, input_shares);
        assert_matches!(result, Err(VdafError::Uncategorized(_)));

        let mut input_shares = prio3.shard(&fp_one).unwrap();
        assert_matches!(input_shares[0].input_share, Share::Leader(ref mut data) => {
            data[0] += Field96::one();
        });
        let result = run_vdaf_prepare(&prio3, &verify_key, &(), nonce, input_shares);
        assert_matches!(result, Err(VdafError::Uncategorized(_)));

        let mut input_shares = prio3.shard(&fp_one).unwrap();
        assert_matches!(input_shares[0].proof_share, Share::Leader(ref mut data) => {
                data[0] += Field96::one();
        });
        let result = run_vdaf_prepare(&prio3, &verify_key, &(), nonce, input_shares);
        assert_matches!(result, Err(VdafError::Uncategorized(_)));

        test_prepare_state_serialization(&prio3, &fp_one).unwrap();
    }

    #[test]
    fn test_prio3_fpvec_sum() {
        let prio3 = Prio3Aes128FixedPointVecSum::new(16, 3).unwrap();

        let fp_zero = fixed!(0.0: U56F8);
        let fp_one = fixed!(1.0: U56F8);
        let fp_f = fixed!(23.42: U56F8);
        let fp_vec1 = vec!(fp_zero, fp_f - fp_one, fp_zero);
        let fp_vec2 = vec!(fp_f, fp_one, fp_f);
        let fp_list = [fp_vec1, fp_vec2];
        assert_eq!(
            run_vdaf(&prio3, &(), fp_list).unwrap(),
            vec!(fp_f, fp_f, fp_f)
        );

        let mut verify_key = [0; 16];
        thread_rng().fill(&mut verify_key[..]);
        let nonce = b"This is a good nonce.";

        let mut input_shares = prio3.shard(&vec!(fp_zero, fp_f - fp_one, fp_zero)).unwrap();
        input_shares[0].joint_rand_param.as_mut().unwrap().blind.0[0] ^= 255;
        let result = run_vdaf_prepare(&prio3, &verify_key, &(), nonce, input_shares);
        assert_matches!(result, Err(VdafError::Uncategorized(_)));

        let mut input_shares = prio3.shard(&vec!(fp_zero, fp_f - fp_one, fp_zero)).unwrap();
        input_shares[0]
            .joint_rand_param
            .as_mut()
            .unwrap()
            .seed_hint
            .0[0] ^= 255;
        let result = run_vdaf_prepare(&prio3, &verify_key, &(), nonce, input_shares);
        assert_matches!(result, Err(VdafError::Uncategorized(_)));

        let mut input_shares = prio3.shard(&vec!(fp_zero, fp_f - fp_one, fp_zero)).unwrap();
        assert_matches!(input_shares[0].input_share, Share::Leader(ref mut data) => {
            data[0] += Field96::one();
        });
        let result = run_vdaf_prepare(&prio3, &verify_key, &(), nonce, input_shares);
        assert_matches!(result, Err(VdafError::Uncategorized(_)));

        let mut input_shares = prio3.shard(&vec!(fp_zero, fp_f - fp_one, fp_zero)).unwrap();
        assert_matches!(input_shares[0].proof_share, Share::Leader(ref mut data) => {
                data[0] += Field96::one();
        });
        let result = run_vdaf_prepare(&prio3, &verify_key, &(), nonce, input_shares);
        assert_matches!(result, Err(VdafError::Uncategorized(_)));

        test_prepare_state_serialization(&prio3, &vec!(fp_zero, fp_f - fp_one, fp_zero)).unwrap();
    }

    #[test]
    fn test_prio3_bunded_fpvec_sum() {
        let prio3 = Prio3Aes128FixedPointL2BoundedVecSum::new(2, 3, 2).unwrap();
        println!("New sucessfull! ========================");

        // let fp_zero = fixed!(0.0: I1F15);
        // let fp_one = fixed!(0.901: I1F15);
        // let fp_f = fixed!(-0.2342: I1F15);
        // let fp_vec1 = vec!(fp_zero);//, fp_f - fp_one, fp_zero);
        // let fp_vec2 = vec!(fp_f);//, fp_one);//, fp_f);


        let fp_high  = fixed!(0.9: I1F15);
        let fp_2_inv  = fixed!(0.5: I1F15);
        let fp_4_inv  = fixed!(0.25: I1F15);
        let fp_8_inv  = fixed!(0.125: I1F15);
        let fp_16_inv = fixed!(0.0625: I1F15);

        // let fp_zero = fixed!(0.0: U8F8);
        // let fp_one = fixed!(1.0: U8F8);
        // let fp_f = fixed!(23.42: U8F8);
        let fp_vec1 = vec!(fp_4_inv, fp_8_inv, fp_16_inv);
        let fp_vec2 = vec!(fp_4_inv, fp_8_inv, fp_16_inv);

        let fp_vec3 = vec!(fp_high, fp_high, fp_high);

        let fp_list = [fp_vec1, fp_vec2];
        // let fp_list = [fp_vec3, fp_vec1];
        assert_eq!(
            run_vdaf(&prio3, &(), fp_list).unwrap(),
            vec!(0.5, 0.25, 0.125),
            // vec!(0.75, 0.625, 0.5625)
        );

        let mut verify_key = [0; 16];
        thread_rng().fill(&mut verify_key[..]);
        let nonce = b"This is a good nonce.";

        /*
        let mut input_shares = prio3.shard(&vec!(fp_zero, fp_f - fp_one, fp_zero)).unwrap();
        input_shares[0].joint_rand_param.as_mut().unwrap().blind.0[0] ^= 255;
        let result = run_vdaf_prepare(&prio3, &verify_key, &(), nonce, input_shares);
        assert_matches!(result, Err(VdafError::Uncategorized(_)));

        let mut input_shares = prio3.shard(&vec!(fp_zero, fp_f - fp_one, fp_zero)).unwrap();
        input_shares[0]
            .joint_rand_param
            .as_mut()
            .unwrap()
            .seed_hint
            .0[0] ^= 255;
        let result = run_vdaf_prepare(&prio3, &verify_key, &(), nonce, input_shares);
        assert_matches!(result, Err(VdafError::Uncategorized(_)));

        let mut input_shares = prio3.shard(&vec!(fp_zero, fp_f - fp_one, fp_zero)).unwrap();
        assert_matches!(input_shares[0].input_share, Share::Leader(ref mut data) => {
            data[0] += Field128::one();
        });
        let result = run_vdaf_prepare(&prio3, &verify_key, &(), nonce, input_shares);
        assert_matches!(result, Err(VdafError::Uncategorized(_)));

        let mut input_shares = prio3.shard(&vec!(fp_zero, fp_f - fp_one, fp_zero)).unwrap();
        assert_matches!(input_shares[0].proof_share, Share::Leader(ref mut data) => {
                data[0] += Field128::one();
        });
        let result = run_vdaf_prepare(&prio3, &verify_key, &(), nonce, input_shares);
        assert_matches!(result, Err(VdafError::Uncategorized(_)));

        test_prepare_state_serialization(&prio3, &vec!(fp_zero, fp_f - fp_one, fp_zero)).unwrap();
        */
    }
}<|MERGE_RESOLUTION|>--- conflicted
+++ resolved
@@ -145,7 +145,6 @@
         })
     }
 }
-<<<<<<< HEAD
 
 /// The fixed point sum type. Each measurement is 64-bit fixed point decimal with 8 fractional
 /// digits and the aggregate is the sum.
@@ -203,10 +202,7 @@
     }
 }
 
-/// the histogram type. Each measurement is an unsigned integer and the result is a histogram
-=======
 /// The histogram type. Each measurement is an unsigned integer and the result is a histogram
->>>>>>> 69771d80
 /// representation of the distribution. The bucket boundaries are fixed in advance.
 pub type Prio3Aes128Histogram = Prio3<Histogram<Field128>, PrgAes128, 16>;
 
