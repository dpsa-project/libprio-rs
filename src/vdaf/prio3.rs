--- conflicted
+++ resolved
@@ -808,23 +808,11 @@
         &self,
         mut state: Prio3PrepareState<T::Field, L>,
         input: Option<Prio3PrepareMessage<T::Field, L>>,
-<<<<<<< HEAD
-    ) -> PrepareTransition<
-        Prio3PrepareState<T::Field, L>,
-        Prio3PrepareMessage<T::Field, L>,
-        OutputShare<T::Field>,
-    > {
+    ) -> PrepareTransition<Self> {
         match (state.state, input) {
             (PrepareState::Ready(verifier_msg), None) => {
                 state.state = PrepareState::Waiting;
                 PrepareTransition::Continue(state, verifier_msg)
-=======
-    ) -> PrepareTransition<Self> {
-        match (step.state, input) {
-            (PrepareStep::Ready(verifier_msg), None) => {
-                step.state = PrepareStep::Waiting;
-                PrepareTransition::Continue(step, verifier_msg)
->>>>>>> 34a07fe8
             }
 
             (PrepareState::Waiting, Some(msg)) => {
