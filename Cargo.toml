[package]
name = "prio"
version = "0.12.1"
authors = ["Josh Aas <jaas@kflag.net>", "Tim Geoghegan <timg@letsencrypt.org>", "Christopher Patton <cpatton@cloudflare.com", "Karl Tarbe <tarbe@apple.com>"]
edition = "2021"
exclude = ["/supply-chain"]
description = "Implementation of the Prio aggregation system core: https://crypto.stanford.edu/prio/"
license = "MPL-2.0"
repository = "https://github.com/divviup/libprio-rs"
rust-version = "1.61"
resolver = "2"

[dependencies]
aes = { version = "0.8.2", optional = true }
bitvec = { version = "1.0.1", optional = true }
ctr = { version = "0.9.2", optional = true }
cmac = { version = "0.7.2", optional = true }
base64 = "0.21.0"
byteorder = "1.4.3"
fiat-crypto = { version = "0.1.20", optional = true }
<<<<<<< HEAD
getrandom = { version = "0.2.8", features = ["std"] }
=======
fixed = { version = "1.23", optional = true }
getrandom = { version = "0.2.9", features = ["std"] }
>>>>>>> c7641cc0
serde = { version = "1.0", features = ["derive"] }
sha3 = "0.10.8"
static_assertions = "1.1.0"
subtle = "2.4.1"
thiserror = "1.0"

# dependencies required if feature "experimental" is enabled
fixed = { version = "1.23", optional = true }
num-bigint = { version = "0.4.3", optional = true }
num-traits = { version = "0.2.15", optional = true }

# dependencies required if feature "test-util" is enabled
rand = { version = "0.8", optional = true }
serde_json = { version = "1.0", optional = true }

# dependencies required if feature "multithreaded" is enabled
rayon = { version = "1.7.0", optional = true }

# dependencies required if feature "prio2" is enabled
aes-gcm = { version = "^0.10", optional = true }
ring = { version = "0.16.20", optional = true }

[dev-dependencies]
assert_matches = "1.5.0"
criterion = "0.4"
fixed-macro = "1.2.0"
iai = "0.1"
itertools = "0.10.5"
modinverse = "0.1.0"
num-bigint = "0.4.3"
serde_json = "1.0"
hex = { version = "0.4.3", features = ["serde"] }
# Enable test_vector module for test targets
# https://github.com/rust-lang/cargo/issues/2911#issuecomment-749580481
prio = { path = ".", features = ["test-util"] }
cfg-if = "1.0.0"
once_cell = "1.17.1"
zipf = "7.0.0"
hex-literal = "0.4.1"

[features]
default = ["crypto-dependencies"]
experimental = ["bitvec", "fiat-crypto", "fixed", "num-bigint", "num-traits"]
test-util = ["rand", "serde_json"]
multithreaded = ["rayon"]
prio2 = ["crypto-dependencies", "aes-gcm", "ring"]
crypto-dependencies = ["aes", "ctr", "cmac"]

[workspace]
members = [".", "binaries"]

[[bench]]
name = "speed_tests"
harness = false

[[bench]]
name = "cycle_counts"
harness = false

[[example]]
name = "sum"
required-features = ["prio2"]

[package.metadata.docs.rs]
all-features = true
rustdoc-args = ["--cfg", "docsrs"]

[[test]]
name = "backward_compatibility"
path = "tests/backward_compatibility.rs"
required-features = ["prio2"]

[package.metadata.cargo-all-features]
skip_optional_dependencies = true<|MERGE_RESOLUTION|>--- conflicted
+++ resolved
@@ -18,12 +18,7 @@
 base64 = "0.21.0"
 byteorder = "1.4.3"
 fiat-crypto = { version = "0.1.20", optional = true }
-<<<<<<< HEAD
-getrandom = { version = "0.2.8", features = ["std"] }
-=======
-fixed = { version = "1.23", optional = true }
 getrandom = { version = "0.2.9", features = ["std"] }
->>>>>>> c7641cc0
 serde = { version = "1.0", features = ["derive"] }
 sha3 = "0.10.8"
 static_assertions = "1.1.0"
